--- conflicted
+++ resolved
@@ -23,45 +23,5 @@
 import mlfinlab.clustering as clustering
 import mlfinlab.microstructural_features as microstructural_features
 import mlfinlab.backtest_statistics.backtests as backtests
-<<<<<<< HEAD
 import mlfinlab.backtest_statistics.statistics as backtest_statistics
-import mlfinlab.online_portfolio_selection as online_portfolio_selection
-
-# Sponsorship notification
-# try:
-#     webbrowser.get('google-chrome').open('https://www.patreon.com/HudsonThames', new=2)
-# except webbrowser.Error as error:
-#     try:
-#         webbrowser.get('firefox').open('https://www.patreon.com/HudsonThames', new=2)
-#     except webbrowser.Error as error:
-#         try:
-#             webbrowser.get('windows-default').open('https://www.patreon.com/HudsonThames', new=2)
-#         except webbrowser.Error as error:
-#             pass
-
-print()
-print()
-print(textwrap.dedent("""\
-Support us on Patreon: https://www.patreon.com/HudsonThames
-
-MlFinLab needs you! We need your help for us to keep on maintaining and implementing academic research based on 
-financial machine learning (for open-source). In order for us to continue we need to raise $4000 of monthly donations
-via Patreon - by December 2020. If we can't reach our goal, we will need to adopt more of a paid for service. We thought
-that the best and least impactful course of action (should we not reach our goal) is to leave the package as open-source
-but to make the documentation (ReadTheDocs) a paid for service. This is the ultimate litmus test, if the package is a 
-value add, then we need the community to help us keep it going.
-
-Our road map for 2020 is to implement the text book: Machine Learning for Asset Managers by Marcos Lopez de Prado, 
-as well as a few papers from the Journal of Financial Data Science. We are hiring a full time developer for 3 months 
-to help us reach our goals. The money that you, our sponsors, contribute will go directly to paying salaries and other 
-expenses such as journal subscriptions and data. 
-
-We need your help to continue maintaining and developing this community. Thank you for using our package and we 
-invite you to join our slack channel using the following link:
-https://join.slack.com/t/mlfinlab/shared_invite/zt-c62u9gpz-VFc13j6da~UVg3DkV7~RjQ
-"""))
-print()
-print()
-=======
-import mlfinlab.backtest_statistics.statistics as backtest_statistics
->>>>>>> 4a2ea2e8
+import mlfinlab.online_portfolio_selection as online_portfolio_selection