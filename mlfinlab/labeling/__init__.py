--- conflicted
+++ resolved
@@ -6,8 +6,5 @@
                                         get_bins, get_events)
 from mlfinlab.labeling.trend_scanning import trend_scanning_labels
 from mlfinlab.labeling.tail_sets import TailSetLabels
-<<<<<<< HEAD
-from mlfinlab.labeling.excess_over_median import excess_over_median
-=======
 from mlfinlab.labeling.fixed_time_horizon import fixed_time_horizon
->>>>>>> ed79b0f3
+from mlfinlab.labeling.excess_over_median import excess_over_median