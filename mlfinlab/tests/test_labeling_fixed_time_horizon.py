--- conflicted
+++ resolved
@@ -122,15 +122,6 @@
         """
         Tests the exceptions and warning that can be raised.
         """
-<<<<<<< HEAD
-        close = self.data['SPY'][:10]
-        with self.assertWarns(UserWarning):
-            self.assertRaises(AssertionError, fixed_time_horizon,
-                              close, 0.01, look_forward=50, standardized=True)
-        with self.assertWarns(UserWarning):
-            labels = fixed_time_horizon(close, 0.01, look_forward=50, standardized=True, window=50)
-        np.testing.assert_allclose(labels, [np.nan]*len(self.data['SPY'][:10]))
-=======
         close = self.data[['SPY', 'EWG']][:10]
         threshold = pd.Series([0.01]*10)
         with self.assertRaises(Exception):  # Threshold index doesn't match.
@@ -138,5 +129,4 @@
         with self.assertRaises(Exception):  # Standardized but no window.
             fixed_time_horizon(close, 0.01, standardized=True)
         with self.assertWarns(UserWarning):  # Window too long.
-            fixed_time_horizon(close, 0.01, standardized=True, window=50)
->>>>>>> f2e8b335
+            fixed_time_horizon(close, 0.01, standardized=True, window=50)