# pylint: disable=missing-module-docstring
import pandas as pd
import numpy as np
import cvxpy as cp


class OLPS:
    """
    Online Portfolio Selection is an algorithmic trading strategy that sequentially allocates capital among a group of
    assets to maximize the final returns of the investment.

    Traditional theories for portfolio selection, such as Markowitz’s Modern Portfolio Theory, optimize the balance
    between the portfolio's risks and returns. However, OLPS is founded on the capital growth theory, which solely
    focuses on maximizing the returns of the current portfolio.

    Through these walkthroughs of different portfolio selection strategies, we hope to introduce a set of different
    selection tools available for everyone. Most of the works will be based on Dr. Bin Li and Dr. Steven Hoi’s book,
    Online Portfolio Selection: Principles and Algorithms, and further recent papers will be implemented to assist the
    development and understanding of these unique portfolio selection strategies.

    OLPS is the parent class for all resulting Online Portfolio Selection Strategies.

    This class broadly defines all variables and allocates a set of weights given a certain strategy.
    """

    def __init__(self):
        self.weights = None  # (np.array) final portfolio weights prediction
        self.all_weights = None  # (pd.DataFrame) portfolio weights for the time period
        self.asset_name = None  # (list) name of assets
        self.number_of_assets = None  # (int) number of assets
        self.time = None  # (datetime) time index of the given data
        self.length_of_time = None  # (int) number of time periods
        self.relative_return = None  # (np.array) relative returns of the assets
        self.portfolio_return = None  # (pd.DataFrame) cumulative portfolio returns over time
        self.asset_prices = None  # (pd.DataFrame) a dataframe of historical asset prices (daily close)

    def allocate(self, asset_prices, weights=None, resample_by=None):
        """
        Allocates weight according to a set of update rules.

        :param asset_prices: (pd.DataFrame) dataframe of historical asset prices.
        :param weights: (list/np.array/pd.Dataframe) initial weights set by the user.
        :param resample_by: (str) specifies how to resample the prices.
        """
        # checks to ensure inputs are correct
        self.check_asset(asset_prices, weights)

        # initializes all variables
        self.initialize(asset_prices, weights, resample_by)

        # iterates through data and calculates weights
        self.run(weights)

        # round weights and drop values that are less than the given threshold
        self.round_weights(threshold=1e-6)

        # calculate portfolio returns based on weights calculated from the run method
        self.calculate_portfolio_returns(self.all_weights, self.relative_return)

        # converts everything to pd.Dataframe to make the information presentable
        self.conversion(self.all_weights, self.portfolio_return)

    def initialize(self, asset_prices, weights, resample_by):
        """
        Initializes the important variables for the object.

        :param asset_prices: (pd.DataFrame) dataframe of historical asset prices.
        :param weights: (list/np.array/pd.Dataframe) initial weights set by the user.
        :param resample_by: (str) specifies how to resample the prices.
        """
        # resample asset
        if resample_by is not None:
            asset_prices = asset_prices.resample(resample_by).last()

        # set asset names
        self.asset_name = asset_prices.columns

        # set time
        self.time = asset_prices.index

        # calculate number of assets
        self.number_of_assets = self.asset_name.size

        # calculate number of time
        self.length_of_time = self.time.size

        # calculate relative returns and final relative returns
        self.relative_return = self.calculate_relative_return(asset_prices)

        # set initial weights
        self.weights = weights

        # set all_weights, last weight is the predicted weight for the next time period
        self.all_weights = np.zeros((self.length_of_time + 1, self.number_of_assets))

        # set portfolio_return
        self.portfolio_return = np.zeros((self.length_of_time, 1))

        # pass dataframe on to speed up process for universal portfolio
        self.asset_prices = asset_prices

    def run(self, weights):
        """
        Runs the algorithm by iterating through the given data.

        :param weights: (list/np.array/pd.Dataframe) initial weights set by the user.
        """
        # set initial weights
        self.weights = self.first_weight(weights)

        # set initial_all weights to be the first given weight
        self.all_weights[0] = self.weights

        # run the algorithm for the rest of data from time 1
        for time in range(self.length_of_time):
            # update weights
            self.weights = self.update_weight(time)
            self.all_weights[time + 1] = self.weights

        # remove final prediction because that information is stored in self.weights
        self.all_weights = self.all_weights[:-1]

    def first_weight(self, weights):
        """
        Returns the first weight of the given portfolio. If the first weight is not given, initialize weights to
        uniform weights.

        :param weights: (list/np.array/pd.Dataframe) initial weights set by the user.
        :return (weights): (np.array) returns the first portfolio weight.
        """
        # if no weights are given, return uniform weights
        if weights is None:
            weights = self.uniform_weight()
        return weights

    def update_weight(self, time):
        """
        Predicts the next time's portfolio weight.

        :param time: (int) current time period.
        """
        # weights do not change for this class
        return self.all_weights[time]

<<<<<<< HEAD
    def calculate_portfolio_returns(self,
                                    _all_weights,
                                    _relative_return):
=======
    def calculate_portfolio_returns(self, all_weights, relative_return):
>>>>>>> 7de957c2
        """
        Calculates cumulative portfolio returns.

        :param all_weights: (np.array) portfolio weights for the time period.
        :param relative_return: (np.array) relative returns of the assets.
        """
        # take the dot product of the relative returns and transpose of all_weights[:-1]
        # diagonal of the resulting matrix will be the returns for each week
        # take the cumulative product of the returns to calculate returns over time
        self.portfolio_return = np.diagonal(np.dot(relative_return, all_weights.T)).cumprod()

<<<<<<< HEAD
    def conversion(self,
                   _all_weights,
                   _portfolio_return):
=======
    def conversion(self, all_weights, portfolio_return):
>>>>>>> 7de957c2
        """
        Converts the given np.array to pd.Dataframe.

        :param all_weights: (np.array) portfolio weights for the time period.
        :param portfolio_return: (np.array) cumulative portfolio returns for all periods.
        """
        # converts all_weights
        self.all_weights = pd.DataFrame(all_weights, index=self.time, columns=self.asset_name)

        # converts portfolio_return
        self.portfolio_return = pd.DataFrame(portfolio_return, index=self.time, columns=["Returns"])

    def optimize(self, optimize_array, solver=cp.SCS):
        """
        Calculates weights that maximize returns over the given array.

        :param optimize_array: (np.array) relative returns of the assets for a given time period.
        :param solver: (cp.solver) set the solver to be a particular cvxpy solver.
        :return weights.value: (np.array) weights that maximize the returns for the given optimize_array.
        """

        # initialize weights for optimization problem
        weights = cp.Variable(self.number_of_assets)

        # use cp.log and cp.sum to make the cost function a convex function
        # multiplying continuous returns equates to summing over the log returns
        portfolio_return = cp.sum(cp.log(optimize_array * weights))

        # optimization objective and constraints
        allocation_objective = cp.Maximize(portfolio_return)
        allocation_constraints = [cp.sum(weights) == 1, cp.min(weights) >= 0]

        # define and solve the problem
        problem = cp.Problem(objective=allocation_objective, constraints=allocation_constraints)

        # solve and return the resulting weights
        problem.solve(warm_start=True, solver=solver)
        return weights.value

    def round_weights(self, threshold=1e-6):
        """
        Drops weights that are below a certain threshold.

        :param threshold: (float) drop all values below this threshold.
        """
        # set all values below the threshold to 0
        new_all_weights = np.where(self.all_weights < threshold, 0, self.all_weights)

        # adjust weights to have the weights sum to 1
        new_all_weights = np.apply_along_axis(lambda x: x / np.sum(x), 1, new_all_weights)
        self.all_weights = new_all_weights

    def uniform_weight(self):
        """
        Returns a uniform weight of assets.

        :return uni_weight: (np.array) uniform weights (1/n, 1/n, 1/n ...).
        """
        # divide by number of assets after creating numpy arrays of one
        uni_weight = np.ones(self.number_of_assets) / self.number_of_assets
        return uni_weight

    @staticmethod
<<<<<<< HEAD
    def simplex_projection(weight):
        """
        Calculates the simplex projection of the weights
        https://stanford.edu/~jduchi/projects/DuchiShSiCh08.pdf

        :param weight: (np.array) calculated weight to be projected onto the simplex domain
        :return weights.value: (np.array) simplex projection of the original weight
        """
        # return itself if already a simplex projection
        if np.sum(weight) == 1 and np.all(weight >= 0):
            return weight

        # sort descending
        _mu = np.sort(weight)[::-1]

        # adjusted sum
        adjusted_sum = np.cumsum(_mu) - 1

        # number
        j = np.arange(len(weight)) + 1

        # condition
        cond = _mu - adjusted_sum / j > 0

        # define max rho
        rho = float(j[cond][-1])

        # define theta
        theta = adjusted_sum[cond][-1] / rho

        # calculate new weight
        new_weight = np.maximum(weight - theta, 0)
        return new_weight

=======
    def normalize(weights):
        """
        Normalize sum of weights to one.
>>>>>>> 7de957c2

        :param weights: (np.array) pre-processed weights that have not been normalized yet.
        :return norm_weights: (np.array) adjusted weights that sum to 1.
        """
        norm_weights = weights / np.sum(weights)
        return norm_weights

    @staticmethod
    def calculate_relative_return(asset_prices):
        """
        Calculates the relative return of a given price data.

        :param asset_prices: (pd.DataFrame) dataframe of historical asset prices.
        :return relative_return: (np.array) relative returns of the assets.
        """
        # first calculate the percent change of each time period
        # first row is nan because there is no initial change, so we replace the row with 0
        # add 1 to all values to replicate relative returns for each week
        # change type to np.array
        relative_return = np.array(asset_prices.pct_change().fillna(0) + 1)
        return relative_return

    @staticmethod
    def check_asset(asset_prices, weights):
        """
        Checks if the given input values are valid.

        :param asset_prices: (pd.DataFrame) dataframe of historical asset prices.
        :param weights: (list/np.array/pd.Dataframe) initial weights set by the user.
        """
        # if weights are given
        if weights is not None:
            # check if number of assets match
            if len(weights) != asset_prices.shape[1]:
                raise ValueError("Given portfolio weights do not match data shape")
            # check if weights sum to 1
            np.testing.assert_almost_equal(np.sum(weights), 1)

        # check if given data is in dataframe format
        if not isinstance(asset_prices, pd.DataFrame):
            raise ValueError("Asset prices matrix must be a dataframe")

        # check if index of dataframe is indexed by date
        if not isinstance(asset_prices.index, pd.DatetimeIndex):
            raise ValueError("Asset prices dataframe must be indexed by date.")<|MERGE_RESOLUTION|>--- conflicted
+++ resolved
@@ -142,13 +142,7 @@
         # weights do not change for this class
         return self.all_weights[time]
 
-<<<<<<< HEAD
-    def calculate_portfolio_returns(self,
-                                    _all_weights,
-                                    _relative_return):
-=======
     def calculate_portfolio_returns(self, all_weights, relative_return):
->>>>>>> 7de957c2
         """
         Calculates cumulative portfolio returns.
 
@@ -160,13 +154,7 @@
         # take the cumulative product of the returns to calculate returns over time
         self.portfolio_return = np.diagonal(np.dot(relative_return, all_weights.T)).cumprod()
 
-<<<<<<< HEAD
-    def conversion(self,
-                   _all_weights,
-                   _portfolio_return):
-=======
     def conversion(self, all_weights, portfolio_return):
->>>>>>> 7de957c2
         """
         Converts the given np.array to pd.Dataframe.
 
@@ -230,46 +218,9 @@
         return uni_weight
 
     @staticmethod
-<<<<<<< HEAD
-    def simplex_projection(weight):
-        """
-        Calculates the simplex projection of the weights
-        https://stanford.edu/~jduchi/projects/DuchiShSiCh08.pdf
-
-        :param weight: (np.array) calculated weight to be projected onto the simplex domain
-        :return weights.value: (np.array) simplex projection of the original weight
-        """
-        # return itself if already a simplex projection
-        if np.sum(weight) == 1 and np.all(weight >= 0):
-            return weight
-
-        # sort descending
-        _mu = np.sort(weight)[::-1]
-
-        # adjusted sum
-        adjusted_sum = np.cumsum(_mu) - 1
-
-        # number
-        j = np.arange(len(weight)) + 1
-
-        # condition
-        cond = _mu - adjusted_sum / j > 0
-
-        # define max rho
-        rho = float(j[cond][-1])
-
-        # define theta
-        theta = adjusted_sum[cond][-1] / rho
-
-        # calculate new weight
-        new_weight = np.maximum(weight - theta, 0)
-        return new_weight
-
-=======
     def normalize(weights):
         """
         Normalize sum of weights to one.
->>>>>>> 7de957c2
 
         :param weights: (np.array) pre-processed weights that have not been normalized yet.
         :return norm_weights: (np.array) adjusted weights that sum to 1.
