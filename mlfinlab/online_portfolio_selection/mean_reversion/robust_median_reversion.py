# pylint: disable=missing-module-docstring
import numpy as np
from mlfinlab.online_portfolio_selection.online_portfolio_selection import OLPS


class RobustMedianReversion(OLPS):
    """
    This class implements the Confidence Weighted Mean Reversion strategy. It is reproduced with
    modification from the following paper:
    `D. Huang, J. Zhou, B. Li, S. C. H. Hoi and S. Zhou, "Robust Median Reversion Strategy for
    Online Portfolio Selection," in IEEE Transactions on Knowledge and Data Engineering, vol. 28,
    no. 9, pp. 2480-2493, 1 Sept. 2016.<https://www.ijcai.org/Proceedings/13/Papers/296.pdf>`_

    Robust Median Reversion uses a L1-median of historical prices to predict the next time's
    price relative returns. The new weights is then regularized to retain previous portfolio
    information but also seeks to maximize returns from the predicted window.
    """

    def __init__(self, epsilon, n_iteration, window, tau=0.001):
        """
        Initializes Robust Median Reversion with the given epsilon, window, and tau values.

        :param epsilon: (float) Reversion threshold.
        :param n_iteration: (int) Maximum number of iterations.
        :param window: (int) Size of window.
        :param tau: (float) Toleration level.
        """
        self.epsilon = epsilon
        self.n_iteration = n_iteration
        self.window = window
        self.tau = tau
        self.np_asset_prices = None  # (np.array) Asset prices converted to np.array.
        super().__init__()

    def _initialize(self, asset_prices, weights, resample_by):
        """
        Initializes the important variables for the object.

        :param asset_prices: (pd.DataFrame) Historical asset prices.
        :param weights: (list/np.array/pd.Dataframe) Initial weights set by the user.
        :param resample_by: (str) Specifies how to resample the prices.
        """
        super(RobustMedianReversion, self)._initialize(asset_prices, weights, resample_by)

        # Check that epsilon value is correct.
        if self.epsilon < 1:
            raise ValueError("Epsilon values must be greater than 1.")

        # Check that the n_iteration is an integer.
        if not isinstance(self.n_iteration, int):
            raise ValueError("Number of iterations must be an integer.")

        # Check that the number of iterations is greater or equal to 2.
        if self.n_iteration < 2:
            raise ValueError("Number of iterations must be greater or equal to 2.")

        # Check that the window value is an integer.
        if not isinstance(self.window, int):
            raise ValueError("Window must be an integer.")

        # Check that the window value is greater or equal to 2.
        if self.window < 2:
            raise ValueError("Window must be greater or equal to 2.")

        self.np_asset_prices = np.array(self.asset_prices)

    def _update_weight(self, time):
        """
        Predicts the next time's portfolio weight.

        :param time: (int) Current time period.
        :return new_weights: (np.array) Predicted weights.
        """
        # Until the relative time window, return original weights.
        if time < self.window - 1:
            return self.weights
        # Set the current predicted relatives value.
        current_prediction = self._calculate_predicted_relatives(time)
        # Set the deviation from the mean of current prediction.
        predicted_deviation = current_prediction - np.ones(self.number_of_assets) * np.mean(
            current_prediction)
        # Calculate alpha, the lagrangian multiplier.
        norm2 = np.linalg.norm(predicted_deviation, ord=1) ** 2
        # If norm2 is zero, return previous weights.
        if norm2 == 0:
            return self.weights
<<<<<<< HEAD
        else:
            alpha = np.minimum(0, (current_prediction * self.weights - self.epsilon) / norm2)
=======
        alpha = np.minimum(0, (current_prediction * self.weights - self.epsilon) / norm2)
>>>>>>> 0304bf34
        # Update new weights.
        new_weights = self.weights - alpha * predicted_deviation
        # Project to simplex domain.
        new_weights = self._simplex_projection(new_weights)

        return new_weights

    def _calculate_predicted_relatives(self, time):
        # pylint: disable=unsubscriptable-object
        """
        Calculates the predicted relatives using l1 median.

        :return predicted_relatives: (np.array) Predicted relatives using l1 median.
        """
        # Calculate the L1 median of the price window.
        price_window = self.np_asset_prices[time-self.window+1:time+1]
        curr_prediction = np.median(price_window, axis=0)

        # Iterate until the maximum iteration allowed.
        for _ in range(self.n_iteration - 1):
            prev_prediction = curr_prediction
            # Transform mu according the Modified Weiszfeld Algorithm
            curr_prediction = self._transform(curr_prediction, price_window)
            # If condition is satisfied, break.
            if np.linalg.norm(prev_prediction - curr_prediction, ord=1) <= self.tau * np.linalg.norm(curr_prediction, ord=1):
                break

        # Divide by the current time's price.
        predicted_relatives = curr_prediction / price_window[-1]
        return predicted_relatives

    @staticmethod
    def _transform(old_mu, price_window):
        """
        Calculates L1 median approximation by using the Modified Weiszfeld Algorithm.

        :param old_mu: (np.array) Current value of the predicted median value.
        :param price_window: (np.array) A window of prices provided by the user.
        :return next_mu: (np.array) New updated l1 median approximation.
        """
        # Calculate the difference set.
        diff = price_window - old_mu
        # Remove rows with all zeros.
        non_mu = diff[~np.all(diff == 0, axis=1)]
        # Edge case for identical price windows.
        if non_mu.shape[0] == 0:
            return non_mu
        # Number of zeros.
        n_zero = diff.shape[0] - non_mu.shape[0]
        # Calculate eta.
        eta = 0 if n_zero == 0 else 1
        # Calculate l1 norm of non_mu.
        l1_norm = np.linalg.norm(non_mu, ord=1, axis=1)
        # Calculate tilde.
        tilde = 1 / np.sum(1 / l1_norm) * np.sum(np.divide(non_mu.T, l1_norm), axis=1)
        # Calculate gamma.
        gamma = np.linalg.norm(np.sum(np.apply_along_axis(lambda x: x / np.linalg.norm(x, ord=1), 1, non_mu), axis=0), ord=1)
        # Calculate next_mu value.
        next_mu = np.maximum(0, 1 - eta / gamma) * tilde + np.minimum(1, eta / gamma) * old_mu
        return next_mu<|MERGE_RESOLUTION|>--- conflicted
+++ resolved
@@ -84,12 +84,7 @@
         # If norm2 is zero, return previous weights.
         if norm2 == 0:
             return self.weights
-<<<<<<< HEAD
-        else:
-            alpha = np.minimum(0, (current_prediction * self.weights - self.epsilon) / norm2)
-=======
         alpha = np.minimum(0, (current_prediction * self.weights - self.epsilon) / norm2)
->>>>>>> 0304bf34
         # Update new weights.
         new_weights = self.weights - alpha * predicted_deviation
         # Project to simplex domain.
