# pylint: disable=missing-module-docstring
import cvxpy as cp
from mlfinlab.online_portfolio_selection.online_portfolio_selection import OLPS


class BestConstantRebalancedPortfolio(OLPS):
    """
    This class implements the Best Constant Rebalanced Portfolio strategy. It is reproduced with
    modification from the following paper:
<<<<<<< HEAD
    'Li, B., Hoi, S. C.H., 2012. OnLine Portfolio Selection: A Survey. ACM Comput.
    Surv. V, N, Article A (December YEAR), 33 pages. <https://arxiv.org/abs/1212.2129>'_
=======
    `Li, B., Hoi, S. C.H., 2012. OnLine Portfolio Selection: A Survey. ACM Comput.
    Surv. V, N, Article A (December YEAR), 33 pages. <https://arxiv.org/abs/1212.2129>`_
>>>>>>> 48c29074

    Best Constant Rebalanced Portfolio rebalances to a set of weight that maximizes returns over a
    given time period. This strategy is implemented in hindsight and is not predictive.
    """

    def _first_weight(self, weights):
        """
        Returns the first weight of the given portfolio to be the Best Constant Rebalanced Portfolio
        in hindsight.

        :param weights: (np.array) Given weights by the user.
        :return new_weights: (np.array) Weights that maximize the returns.
        """
        # Use cp.SCS solver to speed up calculations.
        new_weights = self._optimize(self.relative_return, solver=cp.SCS)
        return new_weights<|MERGE_RESOLUTION|>--- conflicted
+++ resolved
@@ -7,13 +7,8 @@
     """
     This class implements the Best Constant Rebalanced Portfolio strategy. It is reproduced with
     modification from the following paper:
-<<<<<<< HEAD
-    'Li, B., Hoi, S. C.H., 2012. OnLine Portfolio Selection: A Survey. ACM Comput.
-    Surv. V, N, Article A (December YEAR), 33 pages. <https://arxiv.org/abs/1212.2129>'_
-=======
     `Li, B., Hoi, S. C.H., 2012. OnLine Portfolio Selection: A Survey. ACM Comput.
     Surv. V, N, Article A (December YEAR), 33 pages. <https://arxiv.org/abs/1212.2129>`_
->>>>>>> 48c29074
 
     Best Constant Rebalanced Portfolio rebalances to a set of weight that maximizes returns over a
     given time period. This strategy is implemented in hindsight and is not predictive.
